# Byte-compiled / optimized / DLL files
__pycache__/
*.py[cod]
*$py.class

# C extensions
*.so

# Distribution / packaging
.Python
env/
build/
develop-eggs/
dist/
downloads/
eggs/
.eggs/
lib/
lib64/
parts/
sdist/
var/
*.egg-info/
.installed.cfg
*.egg

# PyInstaller
#  Usually these files are written by a python script from a template
#  before PyInstaller builds the exe, so as to inject date/other infos into it.
*.manifest
*.spec

# Installer logs
pip-log.txt
pip-delete-this-directory.txt

# Unit test / coverage reports
htmlcov/
.tox/
.coverage
.coverage.*
.cache
nosetests.xml
coverage.xml
*,cover
.hypothesis/

# Translations
*.mo
*.pot

# Django stuff:
*.log

<<<<<<< HEAD
# Sphinx documentation
docs/_build/
=======
# IntelliJ Idea family of suites
.idea
*.iml
## File-based project format:
*.ipr
*.iws
## mpeltonen/sbt-idea plugin
.idea_modules/

# Complexity
output/*.html
output/*/index.html
>>>>>>> 0db1aa58

# PyBuilder
target/

# Cookiecutter
output/
boilerplate/<|MERGE_RESOLUTION|>--- conflicted
+++ resolved
@@ -52,10 +52,9 @@
 # Django stuff:
 *.log
 
-<<<<<<< HEAD
 # Sphinx documentation
 docs/_build/
-=======
+
 # IntelliJ Idea family of suites
 .idea
 *.iml
@@ -65,11 +64,6 @@
 ## mpeltonen/sbt-idea plugin
 .idea_modules/
 
-# Complexity
-output/*.html
-output/*/index.html
->>>>>>> 0db1aa58
-
 # PyBuilder
 target/
 
